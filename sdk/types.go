--- conflicted
+++ resolved
@@ -35,9 +35,7 @@
 	File           FileItem       `json:"file"`
 	Folder         FolderItem     `json:"folder"`
 	FileSystemInfo FileSystemInfo `json:"fileSystemInfo"`
-<<<<<<< HEAD
 	Type           DriveItemType
-=======
 }
 
 type ErrorResponse struct {
@@ -47,5 +45,4 @@
 type ErrorType struct {
 	Code    string `json:"code"`
 	Message string `json:"message"`
->>>>>>> 76087e2e
 }